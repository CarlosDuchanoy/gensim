--- conflicted
+++ resolved
@@ -133,10 +133,6 @@
 if [[ "$MODIFIED_FILES" == "no_match" ]]; then
     echo "No file has been modified"
 else
-<<<<<<< HEAD
-    check_files "$(echo "$MODIFIED_FILES" )" "--ignore=E501,E731,E12,W503 --exclude=*.sh,*.md,*.yml,*.rst,*.ipynb,*.vec"
-=======
-    check_files "$(echo "$MODIFIED_FILES" )" "--ignore=E501,E731,E12,W503 --exclude=*.sh,*.md,*.yml,*.rst,*.ipynb,Dockerfile*"
->>>>>>> ac980b44
+    check_files "$(echo "$MODIFIED_FILES" )" "--ignore=E501,E731,E12,W503 --exclude=*.sh,*.md,*.yml,*.rst,*.ipynb,*.vec,Dockerfile*"
 fi
 echo -e "No problem detected by flake8\n"