#!/usr/bin/env python
# -*- coding: utf-8 -*-
#
# Copyright (C) 2013 Radim Rehurek <me@radimrehurek.com>
# Licensed under the GNU LGPL v2.1 - http://www.gnu.org/licenses/lgpl.html


"""
Deep learning via word2vec's "skip-gram and CBOW models", using either
hierarchical softmax or negative sampling [1]_ [2]_.

The training algorithms were originally ported from the C package https://code.google.com/p/word2vec/
and extended with additional functionality.

For a blog tutorial on gensim word2vec, with an interactive web app trained on GoogleNews, visit http://radimrehurek.com/2014/02/word2vec-tutorial/

**Make sure you have a C compiler before installing gensim, to use optimized (compiled) word2vec training**
(70x speedup compared to plain NumPy implementation [3]_).

Initialize a model with e.g.::

>>> model = Word2Vec(sentences, size=100, window=5, min_count=5, workers=4)

Persist a model to disk with::

>>> model.save(fname)
>>> model = Word2Vec.load(fname)  # you can continue training with the loaded model!

The model can also be instantiated from an existing file on disk in the word2vec C format::

  >>> model = Word2Vec.load_word2vec_format('/tmp/vectors.txt', binary=False)  # C text format
  >>> model = Word2Vec.load_word2vec_format('/tmp/vectors.bin', binary=True)  # C binary format

You can perform various syntactic/semantic NLP word tasks with the model. Some of them
are already built-in::

  >>> model.most_similar(positive=['woman', 'king'], negative=['man'])
  [('queen', 0.50882536), ...]

  >>> model.doesnt_match("breakfast cereal dinner lunch".split())
  'cereal'

  >>> model.similarity('woman', 'man')
  0.73723527

  >>> model['computer']  # raw numpy vector of a word
  array([-0.00449447, -0.00310097,  0.02421786, ...], dtype=float32)

and so on.

If you're finished training a model (=no more updates, only querying), you can do

  >>> model.init_sims(replace=True)

to trim unneeded model memory = use (much) less RAM.

Note that there is a :mod:`gensim.models.phrases` module which lets you automatically
detect phrases longer than one word. Using phrases, you can learn a word2vec model
where "words" are actually multiword expressions, such as `new_york_times` or `financial_crisis`:

>>> bigram_transformer = gensim.models.Phrases(sentences)
>>> model = Word2Vec(bigram_transformed[sentences], size=100, ...)

.. [1] Tomas Mikolov, Kai Chen, Greg Corrado, and Jeffrey Dean. Efficient Estimation of Word Representations in Vector Space. In Proceedings of Workshop at ICLR, 2013.
.. [2] Tomas Mikolov, Ilya Sutskever, Kai Chen, Greg Corrado, and Jeffrey Dean. Distributed Representations of Words and Phrases and their Compositionality.
       In Proceedings of NIPS, 2013.
.. [3] Optimizing word2vec in gensim, http://radimrehurek.com/2013/09/word2vec-in-python-part-two-optimizing/
"""

import logging
import sys
import os
import heapq
import time
from copy import deepcopy
import threading
try:
    from queue import Queue
except ImportError:
    from Queue import Queue

<<<<<<< HEAD
from numpy import exp, log, dot, zeros, outer, random, dtype, float32 as REAL,\
    uint32, seterr, array, uint8, vstack, argsort, fromstring, sqrt, newaxis,\
=======
from numpy import exp, dot, zeros, outer, random, dtype, float32 as REAL,\
    uint32, seterr, array, uint8, vstack, fromstring, sqrt, newaxis,\
>>>>>>> d2f48bb8
    ndarray, empty, sum as np_sum, prod, ones, repeat as np_repeat

logger = logging.getLogger("gensim.models.word2vec")

from gensim import utils, matutils  # utility fnc for pickling, common scipy operations etc
from six import iteritems, itervalues, string_types
from six.moves import xrange
from types import GeneratorType

try:
    from gensim.models.word2vec_inner import train_sentence_sg, train_sentence_cbow, FAST_VERSION
except ImportError:
    # failed... fall back to plain numpy (20-80x slower training than the above)
    FAST_VERSION = -1

    def train_sentence_sg(model, sentence, alpha, work=None):
        """
        Update skip-gram model by training on a single sentence.

        The sentence is a list of Vocab objects (or None, where the corresponding
        word is not in the vocabulary. Called internally from `Word2Vec.train()`.

        This is the non-optimized, Python version. If you have cython installed, gensim
        will use the optimized version from word2vec_inner instead.

        """
        for pos, word in enumerate(sentence):
            if word is None:
                continue  # OOV word in the input sentence => skip
            reduced_window = model.random.randint(model.window)  # `b` in the original word2vec code

            # now go over all words from the (reduced) window, predicting each one in turn
            start = max(0, pos - model.window + reduced_window)
            for pos2, word2 in enumerate(sentence[start : pos + model.window + 1 - reduced_window], start):
                # don't train on OOV words and on the `word` itself
                if word2 and not (pos2 == pos):
                    train_sg_pair(model, word, word2.index, alpha)

        return len([word for word in sentence if word is not None])

    def train_sentence_cbow(model, sentence, alpha, work=None, neu1=None):
        """
        Update CBOW model by training on a single sentence.

        The sentence is a list of Vocab objects (or None, where the corresponding
        word is not in the vocabulary. Called internally from `Word2Vec.train()`.

        This is the non-optimized, Python version. If you have cython installed, gensim
        will use the optimized version from word2vec_inner instead.

        """
        for pos, word in enumerate(sentence):
            if word is None:
                continue  # OOV word in the input sentence => skip
            reduced_window = model.random.randint(model.window) # `b` in the original word2vec code
            start = max(0, pos - model.window + reduced_window)
            window_pos = enumerate(sentence[start : pos + model.window + 1 - reduced_window], start)
            word2_indices = [word2.index for pos2, word2 in window_pos if (word2 is not None and pos2 != pos)]
            l1 = np_sum(model.syn0[word2_indices], axis=0) # 1 x vector_size
            if word2_indices and model.cbow_mean:
                l1 /= len(word2_indices)
            train_cbow_pair(model, word, word2_indices, l1, alpha)

        return len([word for word in sentence if word is not None])


def train_sg_pair(model, predict_word, context_index, alpha, learn_vectors=True, learn_hidden=True,
                  context_vectors=None, context_locks=None):
    if context_vectors is None:
        context_vectors = model.syn0
    if context_locks is None:
        context_locks = model.syn0_lockf

    l1 = context_vectors[context_index]
    lock_factor = context_locks[context_index]

    neu1e = zeros(l1.shape)

    if model.hs:
        # work on the entire tree at once, to push as much work into numpy's C routines as possible (performance)
        l2a = deepcopy(model.syn1[predict_word.point])  # 2d matrix, codelen x layer1_size
        fa = 1.0 / (1.0 + exp(-dot(l1, l2a.T)))  # propagate hidden -> output
        ga = (1 - predict_word.code - fa) * alpha  # vector of error gradients multiplied by the learning rate
        if learn_hidden:
            model.syn1[predict_word.point] += outer(ga, l1)  # learn hidden -> output
        neu1e += dot(ga, l2a)  # save error

    if model.negative:
        # use this word (label = 1) + `negative` other random words not from this sentence (label = 0)
        word_indices = [predict_word.index]
        while len(word_indices) < model.negative + 1:
            w = model.cum_table.searchsorted(model.random.randint(model.cum_table[-1]))
            if w != predict_word.index:
                word_indices.append(w)
        l2b = model.syn1neg[word_indices]  # 2d matrix, k+1 x layer1_size
        fb = 1. / (1. + exp(-dot(l1, l2b.T)))  # propagate hidden -> output
        gb = (model.neg_labels - fb) * alpha  # vector of error gradients multiplied by the learning rate
        if learn_hidden:
            model.syn1neg[word_indices] += outer(gb, l1)  # learn hidden -> output
        neu1e += dot(gb, l2b)  # save error
    if learn_vectors:
        l1 += neu1e * lock_factor  # learn input -> hidden (mutates model.syn0[word2.index], if that is l1)
    return neu1e


def train_cbow_pair(model, word, input_word_indices, l1, alpha, learn_vectors=True, learn_hidden=True):
    neu1e = zeros(l1.shape)

    if model.hs:
        l2a = model.syn1[word.point] # 2d matrix, codelen x layer1_size
        fa = 1. / (1. + exp(-dot(l1, l2a.T))) # propagate hidden -> output
        ga = (1. - word.code - fa) * alpha # vector of error gradients multiplied by the learning rate
        if learn_hidden:
            model.syn1[word.point] += outer(ga, l1) # learn hidden -> output
        neu1e += dot(ga, l2a) # save error

    if model.negative:
        # use this word (label = 1) + `negative` other random words not from this sentence (label = 0)
        word_indices = [word.index]
        while len(word_indices) < model.negative + 1:
            w = model.cum_table.searchsorted(model.random.randint(model.cum_table[-1]))
            if w != word.index:
                word_indices.append(w)
        l2b = model.syn1neg[word_indices] # 2d matrix, k+1 x layer1_size
        fb = 1. / (1. + exp(-dot(l1, l2b.T))) # propagate hidden -> output
        gb = (model.neg_labels - fb) * alpha # vector of error gradients multiplied by the learning rate
        if learn_hidden:
            model.syn1neg[word_indices] += outer(gb, l1) # learn hidden -> output
        neu1e += dot(gb, l2b) # save error
    if learn_vectors:
        # learn input -> hidden, here for all words in the window separately
        l = len(input_word_indices)
        model.syn0[input_word_indices] += np_repeat(neu1e, l).reshape(l, model.vector_size) * model.syn0_lockf[input_word_indices][:, None]
    return neu1e

# could move this import up to where train_* is imported, 
# but for now just do it separately incase there are unforseen bugs in score_
try:
    from gensim.models.word2vec_inner import score_sentence_sg, score_sentence_cbow
except ImportError:
    def score_sentence_sg(model, sentence, work=None):
        """
        Obtain likelihood score for a single sentence in a fitted skip-gram representaion.

        The sentence is a list of Vocab objects (or None, when the corresponding
        word is not in the vocabulary). Called internally from `Word2Vec.score()`.

        This is the non-optimized, Python version. If you have cython installed, gensim
        will use the optimized version from word2vec_inner instead.

        """

        log_prob_sentence = 0.0
        if model.negative:
            raise RuntimeError("scoring is only available for HS=True")

        for pos, word in enumerate(sentence):
            if word is None:
                continue  # OOV word in the input sentence => skip

            # now go over all words from the window, predicting each one in turn
            start = max(0, pos - model.window)
            for pos2, word2 in enumerate(sentence[start : pos + model.window + 1], start):
                # don't train on OOV words and on the `word` itself
                if word2 and not (pos2 == pos):
                  log_prob_sentence += score_sg_pair(model, word, word2)

        return log_prob_sentence

    def score_sentence_cbow(model, sentence, alpha, work=None, neu1=None):
        """
        Obtain likelihood score for a single sentence in a fitted CBOW representaion.

        The sentence is a list of Vocab objects (or None, where the corresponding
        word is not in the vocabulary. Called internally from `Word2Vec.score()`.

        This is the non-optimized, Python version. If you have cython installed, gensim
        will use the optimized version from word2vec_inner instead.

        """

        log_prob_sentence = 0.0
        if model.negative:
            raise RuntimeError("scoring is only available for HS=True")

        for pos, word in enumerate(sentence):
            if word is None:
                continue  # OOV word in the input sentence => skip

            start = max(0, pos - model.window)
            window_pos = enumerate(sentence[start : pos + model.window + 1], start)
            word2_indices = [word2.index for pos2, word2 in window_pos if (word2 is not None and pos2 != pos)]
            l1 = np_sum(model.syn0[word2_indices], axis=0) # 1 x layer1_size
            if word2_indices and model.cbow_mean:
                l1 /= len(word2_indices)
            log_prob_sentence += score_cbow_pair(model, word, word2_indices, l1)

        return log_prob_sentence

def score_sg_pair(model, word, word2):
    l1 = model.syn0[word2.index]
    l2a = deepcopy(model.syn1[word.point])  # 2d matrix, codelen x layer1_size
    sgn = -1.0**word.code # ch function, 0-> 1, 1 -> -1
    lprob = -log(1.0 + exp(-sgn*dot(l1, l2a.T)))
    return sum(lprob)

def score_cbow_pair(model, word, word2_indices, l1):
    l2a = model.syn1[word.point] # 2d matrix, codelen x layer1_size
    sgn = -1.0**word.code # ch function, 0-> 1, 1 -> -1
    lprob = -log(1.0 + exp(-sgn*dot(l1, l2a.T)))
    return sum(lprob)


class Vocab(object):
    """A single vocabulary item, used internally for constructing binary trees (incl. both word leaves and inner nodes)."""
    def __init__(self, **kwargs):
        self.count = 0
        self.__dict__.update(kwargs)

    def __lt__(self, other):  # used for sorting in a priority queue
        return self.count < other.count

    def __str__(self):
        vals = ['%s:%r' % (key, self.__dict__[key]) for key in sorted(self.__dict__) if not key.startswith('_')]
        return "<" + ', '.join(vals) + ">"


class Word2Vec(utils.SaveLoad):
    """
    Class for training, using and evaluating neural networks described in https://code.google.com/p/word2vec/

    The model can be stored/loaded via its `save()` and `load()` methods, or stored/loaded in a format
    compatible with the original word2vec implementation via `save_word2vec_format()` and `load_word2vec_format()`.

    """
    def __init__(self, sentences=None, size=100, alpha=0.025, window=5, min_count=5,
        sample=0, seed=1, workers=1, min_alpha=0.0001, sg=1, hs=1, negative=0,
        cbow_mean=0, hashfxn=hash, iter=1, null_word=0):
        """
        Initialize the model from an iterable of `sentences`. Each sentence is a
        list of words (unicode strings) that will be used for training.

        The `sentences` iterable can be simply a list, but for larger corpora,
        consider an iterable that streams the sentences directly from disk/network.
        See :class:`BrownCorpus`, :class:`Text8Corpus` or :class:`LineSentence` in
        this module for such examples.

        If you don't supply `sentences`, the model is left uninitialized -- use if
        you plan to initialize it in some other way.

        `sg` defines the training algorithm. By default (`sg=1`), skip-gram is used. Otherwise, `cbow` is employed.

        `size` is the dimensionality of the feature vectors.

        `window` is the maximum distance between the current and predicted word within a sentence.

        `alpha` is the initial learning rate (will linearly drop to zero as training progresses).

        `seed` = for the random number generator. Initial vectors for each
        word are seeded with a hash of the concatenation of word + str(seed).

        `min_count` = ignore all words with total frequency lower than this.

        `sample` = threshold for configuring which higher-frequency words are randomly downsampled;
            default is 0 (off), useful value is 1e-5.

        `workers` = use this many worker threads to train the model (=faster training with multicore machines).

        `hs` = if 1 (default), hierarchical sampling will be used for model training (else set to 0).

        `negative` = if > 0, negative sampling will be used, the int for negative
        specifies how many "noise words" should be drawn (usually between 5-20).

        `cbow_mean` = if 0 (default), use the sum of the context word vectors. If 1, use the mean.
        Only applies when cbow is used.

        `hashfxn` = hash function to use to randomly initialize weights, for increased
        training reproducibility. Default is Python's rudimentary built in hash function.

        `iter` = number of iterations (epochs) over the corpus.

        """
        self.vocab = {}  # mapping from a word (string) to a Vocab object
        self.index2word = []  # map from a word's matrix index (int) to word (string)
        self.sg = int(sg)
        self.cum_table = None # for negative sampling
        self.vector_size = int(size)
        self.layer1_size = int(size)
        if size % 4 != 0:
            logger.warning("consider setting layer size to a multiple of 4 for greater performance")
        self.alpha = float(alpha)
        self.window = int(window)
        self.seed = seed
        self.random = random.RandomState(seed)
        self.min_count = min_count
        self.sample = sample
        self.workers = workers
        self.min_alpha = min_alpha
        self.hs = hs
        self.negative = negative
        self.cbow_mean = int(cbow_mean)
        self.hashfxn = hashfxn
        self.iter = iter
        self.null_word = null_word
        if sentences is not None:
            if isinstance(sentences, GeneratorType):
                raise TypeError("You can't pass a generator as the sentences argument. Try an iterator.")
            self.build_vocab(sentences)
            self.train(sentences)


    def make_cum_table(self, power=0.75, domain=2**31 - 1):
        """
        Create a cumulative-distribution table using stored vocabulary word counts for
        drawing random words in the negative-sampling training routines.

        To draw a word index, choose a random integer up to the maximum value in the
        table (cum_table[-1]), then finding that integer's sorted insertion point
        (as if by bisect_left or ndarray.searchsorted()). That insertion point is the
        drawn index, coming up in proportion equal to the increment at that slot.

        Called internally from 'build_vocab()'.
        """
        vocab_size = len(self.index2word)
        self.cum_table = zeros(vocab_size, dtype=uint32)
        # compute sum of all power (Z in paper)
        train_words_pow = float(sum([self.vocab[word].count**power for word in self.vocab]))
        cumulative = 0.0
        for word_index in range(vocab_size):
            cumulative += self.vocab[self.index2word[word_index]].count**power / train_words_pow
            self.cum_table[word_index] = round(cumulative * domain)
        assert self.cum_table[-1] == domain


    def create_binary_tree(self):
        """
        Create a binary Huffman tree using stored vocabulary word counts. Frequent words
        will have shorter binary codes. Called internally from `build_vocab()`.

        """
        logger.info("constructing a huffman tree from %i words" % len(self.vocab))

        # build the huffman tree
        heap = list(itervalues(self.vocab))
        heapq.heapify(heap)
        for i in xrange(len(self.vocab) - 1):
            min1, min2 = heapq.heappop(heap), heapq.heappop(heap)
            heapq.heappush(heap, Vocab(count=min1.count + min2.count, index=i + len(self.vocab), left=min1, right=min2))

        # recurse over the tree, assigning a binary code to each vocabulary word
        if heap:
            max_depth, stack = 0, [(heap[0], [], [])]
            while stack:
                node, codes, points = stack.pop()
                if node.index < len(self.vocab):
                    # leaf node => store its path from the root
                    node.code, node.point = codes, points
                    max_depth = max(len(codes), max_depth)
                else:
                    # inner node => continue recursion
                    points = array(list(points) + [node.index - len(self.vocab)], dtype=uint32)
                    stack.append((node.left, array(list(codes) + [0], dtype=uint8), points))
                    stack.append((node.right, array(list(codes) + [1], dtype=uint8), points))

            logger.info("built huffman tree with maximum node depth %i" % max_depth)

    def precalc_sampling(self):
        """Precalculate each vocabulary item's threshold for sampling"""
        if self.sample:
            logger.info("frequent-word downsampling, threshold %g; progress tallies will be approximate" % (self.sample))
            total_words = sum(v.count for v in itervalues(self.vocab))
            threshold_count = float(self.sample) * total_words
        for v in itervalues(self.vocab):
            prob = (sqrt(v.count / threshold_count) + 1) * (threshold_count / v.count) if self.sample else 1.0
            v.sample_probability = min(prob, 1.0)

    def build_vocab(self, sentences):
        """
        Build vocabulary from a sequence of sentences (can be a once-only generator stream).
        Each sentence must be a list of unicode strings.

        """
        logger.info("collecting all words and their counts")
        vocab = self._vocab_from(sentences)
        # assign a unique index to each word
        self.vocab, self.index2word = {}, []
        for word, v in iteritems(vocab):
            if v.count >= self.min_count:
                v.index = len(self.vocab)
                self.index2word.append(word)
                self.vocab[word] = v
        logger.info("total %i word types after removing those with count<%s" % (len(self.vocab), self.min_count))

        if self.null_word:
            # create null pseudo-word for padding when using concatenative L1 (run-of-words)
            # this word is only ever input – never predicted – so count, huffman-point doesn't matter
            word, v = '\0', Vocab(count=1)
            v.index = len(self.vocab)
            self.index2word.append(word)
            self.vocab[word] = v
        if self.hs:
            # add info about each word's Huffman encoding
            self.create_binary_tree()
        if self.negative:
            # build the table for drawing random words (for negative sampling)
            self.make_cum_table()
        # precalculate downsampling thresholds
        self.precalc_sampling()
        self.reset_weights()
        sys.stderr.flush()

    def _vocab_from(self, sentences):
        sentence_no, vocab = -1, {}
        total_words = 0
        for sentence_no, sentence in enumerate(sentences):
            if sentence_no % 10000 == 0:
                logger.info("PROGRESS: at sentence #%i, processed %i words and %i word types" %
                            (sentence_no, total_words, len(vocab)))
            for word in sentence:
                total_words += 1
                if word in vocab:
                    vocab[word].count += 1
                else:
                    vocab[word] = Vocab(count=1)
        logger.info("collected %i word types from a corpus of %i words and %i sentences" %
                    (len(vocab), total_words, sentence_no + 1))
        return vocab

    def reset_from(self, other_model):
        """
        Borrow shareable pre-built structures (like vocab) from the other_model. Useful
        if testing multiple models in parallel on the same corpus.
        """
        self.vocab = other_model.vocab
        self.index2word = other_model.index2word
        self.cum_table = other_model.cum_table
        self.reset_weights()

    def _prepare_items(self, items):
        for sentence in items:
            # avoid calling random_sample() where prob >= 1, to speed things up a little:
            sampled = [self.vocab[word] for word in sentence
                       if word in self.vocab and (self.vocab[word].sample_probability >= 1.0 or
                                                  self.vocab[word].sample_probability >= random.random_sample())]
            yield sampled

    def _get_job_words(self, alpha, work, job, neu1):
        if self.sg:
            return sum(train_sentence_sg(self, sentence, alpha, work) for sentence in job)
        else:
            return sum(train_sentence_cbow(self, sentence, alpha, work, neu1) for sentence in job)

    def train(self, sentences, total_words=None, word_count=0, chunksize=100):
        """
        Update the model's neural weights from a sequence of sentences (can be a once-only generator stream).
        Each sentence must be a list of unicode strings.

        """
        if FAST_VERSION < 0:
            import warnings
            warnings.warn("C extension compilation failed, training will be slow. Install a C compiler and reinstall gensim for fast training.")
            self.neg_labels = []
            if self.negative > 0:
                # precompute negative labels optimization for pure-python training
                self.neg_labels = zeros(self.negative + 1)
                self.neg_labels[0] = 1.

        logger.info("training model with %i workers on %i vocabulary and %i features, "
            "using 'skipgram'=%s 'hierarchical softmax'=%s 'subsample'=%s and 'negative sampling'=%s" %
            (self.workers, len(self.vocab), self.layer1_size, self.sg, self.hs, self.sample, self.negative))

        if not self.vocab:
            raise RuntimeError("you must first build vocabulary before training the model")

        if self.iter > 1:
            sentences = utils.RepeatCorpusNTimes(sentences, self.iter)

        start, next_report = time.time(), [1.0]
        word_count = [word_count]
        total_words = total_words or int(sum(v.count * v.sample_probability for v in itervalues(self.vocab)) * self.iter)
        jobs = Queue(maxsize=2 * self.workers)  # buffer ahead only a limited number of jobs.. this is the reason we can't simply use ThreadPool :(
        lock = threading.Lock()  # for shared state (=number of words trained so far, log reports...)

        def worker_train():
            """Train the model, lifting lists of sentences from the jobs queue."""
            work = zeros(self.layer1_size, dtype=REAL)  # each thread must have its own work memory
            neu1 = matutils.zeros_aligned(self.layer1_size, dtype=REAL)

            while True:
                job = jobs.get()
                if job is None:  # data finished, exit
                    break
                # update the learning rate before every job
                alpha = max(self.min_alpha, self.alpha * (1 - 1.0 * word_count[0] / total_words))
                # how many words did we train on? out-of-vocabulary (unknown) words do not count
                job_words = self._get_job_words(alpha, work, job, neu1)
                with lock:
                    word_count[0] += job_words
                    elapsed = time.time() - start
                    if elapsed >= next_report[0]:
                        logger.info("PROGRESS: at %.2f%% words, alpha %.05f, %.0f words/s" %
                            (100.0 * word_count[0] / total_words, alpha, word_count[0] / elapsed if elapsed else 0.0))
                        next_report[0] = elapsed + 1.0  # don't flood the log, wait at least a second between progress reports
                        sys.stderr.flush()

        workers = [threading.Thread(target=worker_train) for _ in xrange(self.workers)]
        for thread in workers:
            thread.daemon = True  # make interrupting the process with ctrl+c easier
            thread.start()

        # convert input strings to Vocab objects (eliding OOV/downsampled words), and start filling the jobs queue
        for job_no, job in enumerate(utils.grouper(self._prepare_items(sentences), chunksize)):
            logger.debug("putting job #%i in the queue, qsize=%i" % (job_no, jobs.qsize()))
            jobs.put(job)
        logger.info("reached the end of input; waiting to finish %i outstanding jobs" % jobs.qsize())
        for _ in xrange(self.workers):
            jobs.put(None)  # give the workers heads up that they can finish -- no more work!

        for thread in workers:
            thread.join()

        elapsed = time.time() - start
        logger.info("training on %i words took %.1fs, %.0f words/s" %
            (word_count[0], elapsed, word_count[0] / elapsed if elapsed else 0.0))
        self.clear_sims()
        return word_count[0]

    def _score_job_words(self, sentence, work, neu1):
        if self.sg:
            return score_sentence_sg(self, sentence, work) 
        else:
            return score_sentence_cbow(self, sentence, work, neu1) 

    # basics copied from the train() function
    def score(self, sentences, total_sentences=None, chunksize=100):
        """
        Score the log probability for a sequence of sentences (can be a once-only generator stream).
        Each sentence must be a list of unicode strings.
        This does not change the fitted model in any way (see Word2Vec.train() for that)

        See the article by Taddy [1] for examples of how to use such scores in document classification.

        .. [1] Taddy, Matt.  Document Classification by Inversion of Distributed Language Representations, in Proceedings of the 2015 Conference of the Association of Computational Linguistics.

        """
        if FAST_VERSION < 0:
            import warnings
            warnings.warn("C extension compilation failed, scoring will be slow. Install a C compiler and reinstall gensim for fastness.")

        logger.info("scoring sentences with %i workers on %i vocabulary and %i features, "
            "using 'skipgram'=%s 'hierarchical softmax'=%s 'subsample'=%s and 'negative sampling'=%s" %
            (self.workers, len(self.vocab), self.layer1_size, self.sg, self.hs, self.sample, self.negative))

        if not self.vocab:
            raise RuntimeError("you must first build vocabulary before scoring new data")

        if not self.hs:
            raise RuntimeError("we have only implemented score for hs")

        start, next_report = time.time(), [1.0]
        jobs = Queue(maxsize=2 * self.workers)  # buffer ahead only a limited number of jobs.. this is the reason we can't simply use ThreadPool :(
        lock = threading.Lock()  # for shared state (scores, log reports...)
        total_sentences = total_sentences or int(1e9)
        sentence_scores = matutils.zeros_aligned(total_sentences, dtype=REAL)
        sentence_count = [0] 

        def worker_score():
            """score the enumerated sentences, lifting lists of sentences from the jobs queue."""
            work = zeros(1, dtype=REAL)  # for sg hs, we actually only need one memory loc (running sum)
            neu1 = matutils.zeros_aligned(self.layer1_size, dtype=REAL)

            while True:
                job = jobs.get()
                if job is None:  # data finished, exit
                    break
                ns = 0
                for (id,sentence) in job:
                	sentence_scores[id] = self._score_job_words(sentence, work, neu1)
                	ns += 1

                with lock:
                    sentence_count[0] += ns
                    elapsed = time.time() - start
                    if elapsed >= next_report[0]:
                        logger.info("PROGRESS: at %i sentences,  %.0f sentences/s" %
                            (sentence_count[0], sentence_count[0] / elapsed if elapsed else 0.0))
                        next_report[0] = elapsed + 1.0  # don't flood the log, wait at least a second between progress reports

        workers = [threading.Thread(target=worker_score) for _ in xrange(self.workers)]
        for thread in workers:
            thread.daemon = True  # make interrupting the process with ctrl+c easier
            thread.start()

        # convert input strings to Vocab objects and start filling the jobs queue
        for job_no, job in enumerate(utils.grouper(enumerate(self._prepare_items(sentences)), chunksize)):
            logger.debug("putting job #%i in the queue, qsize=%i" % (job_no, jobs.qsize()))
            jobs.put(job)
        logger.info("reached the end of input; waiting to finish %i outstanding jobs" % jobs.qsize())
        for _ in xrange(self.workers):
            jobs.put(None)  # give the workers heads up that they can finish -- no more work!

        for thread in workers:
            thread.join()

        elapsed = time.time() - start
        logger.info("scoring %i sentences took %.1fs, %.0f sentences/s" %
            (sentence_count[0], elapsed, sentence_count[0] / elapsed if elapsed else 0.0))
        self.syn0norm = None
        return sentence_scores[:sentence_count[0]]

    def clear_sims(self):
        self.syn0norm = None

    def reset_weights(self):
        """Reset all projection weights to an initial (untrained) state, but keep the existing vocabulary."""
        logger.info("resetting layer weights")
        self.syn0 = empty((len(self.vocab), self.vector_size), dtype=REAL)
        # randomize weights vector by vector, rather than materializing a huge random matrix in RAM at once
        for i in xrange(len(self.vocab)):
            # construct deterministic seed from word AND seed argument
            self.syn0[i] = self.seeded_vector(self.index2word[i] + str(self.seed))
        if self.hs:
            self.syn1 = zeros((len(self.vocab), self.layer1_size), dtype=REAL)
        if self.negative:
            self.syn1neg = zeros((len(self.vocab), self.layer1_size), dtype=REAL)
        self.syn0norm = None

        self.syn0_lockf = ones(len(self.vocab), dtype=REAL)  # zeros suppress learning

    def seeded_vector(self, seed_string):
        """Create one 'random' vector (but deterministic by seed_string)"""
        # Note: built-in hash() may vary by Python version or even (in Py3.x) per launch
        once = random.RandomState(uint32(self.hashfxn(seed_string)))
        return (once.rand(self.vector_size) - 0.5) / self.vector_size

    def save_word2vec_format(self, fname, fvocab=None, binary=False):
        """
        Store the input-hidden weight matrix in the same format used by the original
        C word2vec-tool, for compatibility.

        """
        if fvocab is not None:
            logger.info("Storing vocabulary in %s" % (fvocab))
            with utils.smart_open(fvocab, 'wb') as vout:
                for word, vocab in sorted(iteritems(self.vocab), key=lambda item: -item[1].count):
                    vout.write(utils.to_utf8("%s %s\n" % (word, vocab.count)))
        logger.info("storing %sx%s projection weights into %s" % (len(self.vocab), self.vector_size, fname))
        assert (len(self.vocab), self.vector_size) == self.syn0.shape
        with utils.smart_open(fname, 'wb') as fout:
            fout.write(utils.to_utf8("%s %s\n" % self.syn0.shape))
            # store in sorted order: most frequent words at the top
            for word, vocab in sorted(iteritems(self.vocab), key=lambda item: -item[1].count):
                row = self.syn0[vocab.index]
                if binary:
                    fout.write(utils.to_utf8(word) + b" " + row.tostring())
                else:
                    fout.write(utils.to_utf8("%s %s\n" % (word, ' '.join("%f" % val for val in row))))


    @classmethod
    def load_word2vec_format(cls, fname, fvocab=None, binary=False, norm_only=True, encoding='utf8'):
        """
        Load the input-hidden weight matrix from the original C word2vec-tool format.

        Note that the information stored in the file is incomplete (the binary tree is missing),
        so while you can query for word similarity etc., you cannot continue training
        with a model loaded this way.

        `binary` is a boolean indicating whether the data is in binary word2vec format.
        `norm_only` is a boolean indicating whether to only store normalised word2vec vectors in memory.
        Word counts are read from `fvocab` filename, if set (this is the file generated
        by `-save-vocab` flag of the original C tool).

        If you trained the C model using non-utf8 encoding for words, specify that
        encoding in `encoding`.

        """
        counts = None
        if fvocab is not None:
            logger.info("loading word counts from %s" % (fvocab))
            counts = {}
            with utils.smart_open(fvocab) as fin:
                for line in fin:
                    word, count = utils.to_unicode(line).strip().split()
                    counts[word] = int(count)

        logger.info("loading projection weights from %s" % (fname))
        with utils.smart_open(fname) as fin:
            header = utils.to_unicode(fin.readline(), encoding=encoding)
            vocab_size, vector_size = map(int, header.split())  # throws for invalid file format
            result = Word2Vec(size=vector_size)
            result.syn0 = zeros((vocab_size, vector_size), dtype=REAL)
            if binary:
                binary_len = dtype(REAL).itemsize * vector_size
                for line_no in xrange(vocab_size):
                    # mixed text and binary: read text first, then binary
                    word = []
                    while True:
                        ch = fin.read(1)
                        if ch == b' ':
                            break
                        if ch != b'\n':  # ignore newlines in front of words (some binary files have newline, some don't)
                            word.append(ch)
                    word = utils.to_unicode(b''.join(word), encoding=encoding)
                    if counts is None:
                        result.vocab[word] = Vocab(index=line_no, count=vocab_size - line_no)
                    elif word in counts:
                        result.vocab[word] = Vocab(index=line_no, count=counts[word])
                    else:
                        logger.warning("vocabulary file is incomplete")
                        result.vocab[word] = Vocab(index=line_no, count=None)
                    result.index2word.append(word)
                    result.syn0[line_no] = fromstring(fin.read(binary_len), dtype=REAL)
            else:
                for line_no, line in enumerate(fin):
                    parts = utils.to_unicode(line[:-1], encoding=encoding).split(" ")
                    if len(parts) != vector_size + 1:
                        raise ValueError("invalid vector on line %s (is this really the text format?)" % (line_no))
                    word, weights = parts[0], list(map(REAL, parts[1:]))
                    if counts is None:
                        result.vocab[word] = Vocab(index=line_no, count=vocab_size - line_no)
                    elif word in counts:
                        result.vocab[word] = Vocab(index=line_no, count=counts[word])
                    else:
                        logger.warning("vocabulary file is incomplete")
                        result.vocab[word] = Vocab(index=line_no, count=None)
                    result.index2word.append(word)
                    result.syn0[line_no] = weights
        logger.info("loaded %s matrix from %s" % (result.syn0.shape, fname))
        result.init_sims(norm_only)
        return result

    def intersect_word2vec_format(self, fname, binary=False, encoding='utf8'):
        """
        Merge the input-hidden weight matrix from the original C word2vec-tool format
        given, where it intersects with the current vocabulary. (No words are added to the
        existing vocabulary, but intersecting words adopt the file's weights, and
        non-intersecting words are left alone.)

        `binary` is a boolean indicating whether the data is in binary word2vec format.
        """
        counts = None
        overlap_count = 0
        logger.info("loading projection weights from %s" % (fname))
        with utils.smart_open(fname) as fin:
            header = utils.to_unicode(fin.readline(), encoding=encoding)
            vocab_size, vector_size = map(int, header.split())  # throws for invalid file format
            if not vector_size == self.vector_size:
                raise ValueError("incompatible vector size %d in file %s" % (vector_size, fname))
                # TOCONSIDER: maybe mismatched vectors still useful enough to merge (truncating/padding)?
            if binary:
                binary_len = dtype(REAL).itemsize * vector_size
                for line_no in xrange(vocab_size):
                    # mixed text and binary: read text first, then binary
                    word = []
                    while True:
                        ch = fin.read(1)
                        if ch == b' ':
                            break
                        if ch != b'\n':  # ignore newlines in front of words (some binary files have newline, some don't)
                            word.append(ch)
                    word = utils.to_unicode(b''.join(word), encoding=encoding)
                    weights = fromstring(fin.read(binary_len), dtype=REAL)
                    if word in self.vocab:
                        overlap_count += 1
                        self.syn0[self.vocab[word].index] = weights
                        self.syn0_lockf[self.vocab[word].index] = 0.0 # lock it
            else:
                for line_no, line in enumerate(fin):
                    parts = utils.to_unicode(line[:-1], encoding=encoding).split(" ")
                    if len(parts) != vector_size + 1:
                        raise ValueError("invalid vector on line %s (is this really the text format?)" % (line_no))
                    word, weights = parts[0], list(map(REAL, parts[1:]))
                    if word in self.vocab:
                        overlap_count += 1
                        self.syn0[self.vocab[word].index] = weights
        logger.info("merged %d vectors into %s matrix from %s" % (overlap_count, self.syn0.shape, fname))


    def most_similar(self, positive=[], negative=[], topn=10):
        """
        Find the top-N most similar words. Positive words contribute positively towards the
        similarity, negative words negatively.

        This method computes cosine similarity between a simple mean of the projection
        weight vectors of the given words and the vectors for each word in the model. The method corresponds to the `word-analogy` and
        `distance` scripts in the original word2vec implementation.

        If topn is False, most_similar returns the vector of similarity scores.

        Example::

          >>> trained_model.most_similar(positive=['woman', 'king'], negative=['man'])
          [('queen', 0.50882536), ...]

        """
        self.init_sims()

        if isinstance(positive, string_types) and not negative:
            # allow calls like most_similar('dog'), as a shorthand for most_similar(['dog'])
            positive = [positive]

        # add weights for each word, if not already present; default to 1.0 for positive and -1.0 for negative words
        positive = [(word, 1.0) if isinstance(word, string_types + (ndarray,))
                                else word for word in positive]
        negative = [(word, -1.0) if isinstance(word, string_types + (ndarray,))
                                 else word for word in negative]

        # compute the weighted average of all words
        all_words, mean = set(), []
        for word, weight in positive + negative:
            if isinstance(word, ndarray):
                mean.append(weight * word)
            elif word in self.vocab:
                mean.append(weight * self.syn0norm[self.vocab[word].index])
                all_words.add(self.vocab[word].index)
            else:
                raise KeyError("word '%s' not in vocabulary" % word)
        if not mean:
            raise ValueError("cannot compute similarity with no input")
        mean = matutils.unitvec(array(mean).mean(axis=0)).astype(REAL)

        dists = dot(self.syn0norm, mean)
        if not topn:
            return dists
        best = matutils.argsort(dists, topn=topn + len(all_words), reverse=True)
        # ignore (don't return) words from the input
        result = [(self.index2word[sim], float(dists[sim])) for sim in best if sim not in all_words]
        return result[:topn]

    def most_similar_cosmul(self, positive=[], negative=[], topn=10):
        """
        Find the top-N most similar words, using the multiplicative combination objective
        proposed by Omer Levy and Yoav Goldberg in [4]_. Positive words still contribute
        positively towards the similarity, negative words negatively, but with less
        susceptibility to one large distance dominating the calculation.

        In the common analogy-solving case, of two positive and one negative examples,
        this method is equivalent to the "3CosMul" objective (equation (4)) of Levy and Goldberg.

        Additional positive or negative examples contribute to the numerator or denominator,
        respectively – a potentially sensible but untested extension of the method. (With
        a single positive example, rankings will be the same as in the default most_similar.)

        Example::

          >>> trained_model.most_similar_cosmul(positive=['baghdad','england'],negative=['london'])
          [(u'iraq', 0.8488819003105164), ...]

        .. [4] Omer Levy and Yoav Goldberg. Linguistic Regularities in Sparse and Explicit Word Representations, 2014.

        """
        self.init_sims()

        if isinstance(positive, string_types) and not negative:
            # allow calls like most_similar_cosmul('dog'), as a shorthand for most_similar_cosmul(['dog'])
            positive = [positive]

        all_words = set()

        def word_vec(word):
            if isinstance(word, ndarray):
                return word
            elif word in self.vocab:
                all_words.add(self.vocab[word].index)
                return self.syn0norm[self.vocab[word].index]
            else:
                raise KeyError("word '%s' not in vocabulary" % word)

        positive = [word_vec(word) for word in positive]
        negative = [word_vec(word) for word in negative]
        if not positive:
            raise ValueError("cannot compute similarity with no input")

        # equation (4) of Levy & Goldberg "Linguistic Regularities...",
        # with distances shifted to [0,1] per footnote (7)
        pos_dists = [((1 + dot(self.syn0norm, term)) / 2) for term in positive]
        neg_dists = [((1 + dot(self.syn0norm, term)) / 2) for term in negative]
        dists = prod(pos_dists, axis=0) / (prod(neg_dists, axis=0) + 0.000001)

        if not topn:
            return dists
        best = matutils.argsort(dists, topn=topn + len(all_words), reverse=True)
        # ignore (don't return) words from the input
        result = [(self.index2word[sim], float(dists[sim])) for sim in best if sim not in all_words]
        return result[:topn]


    def doesnt_match(self, words):
        """
        Which word from the given list doesn't go with the others?

        Example::

          >>> trained_model.doesnt_match("breakfast cereal dinner lunch".split())
          'cereal'

        """
        self.init_sims()

        words = [word for word in words if word in self.vocab]  # filter out OOV words
        logger.debug("using words %s" % words)
        if not words:
            raise ValueError("cannot select a word from an empty list")
        vectors = vstack(self.syn0norm[self.vocab[word].index] for word in words).astype(REAL)
        mean = matutils.unitvec(vectors.mean(axis=0)).astype(REAL)
        dists = dot(vectors, mean)
        return sorted(zip(dists, words))[0][1]


    def __getitem__(self, word):
        """
        Return a word's representations in vector space, as a 1D numpy array.

        Example::

          >>> trained_model['woman']
          array([ -1.40128313e-02, ...]

        """
        return self.syn0[self.vocab[word].index]


    def __contains__(self, word):
        return word in self.vocab


    def similarity(self, w1, w2):
        """
        Compute cosine similarity between two words.

        Example::

          >>> trained_model.similarity('woman', 'man')
          0.73723527

          >>> trained_model.similarity('woman', 'woman')
          1.0

        """
        return dot(matutils.unitvec(self[w1]), matutils.unitvec(self[w2]))


    def n_similarity(self, ws1, ws2):
        """
        Compute cosine similarity between two sets of words.

        Example::

          >>> trained_model.n_similarity(['sushi', 'shop'], ['japanese', 'restaurant'])
          0.61540466561049689

          >>> trained_model.n_similarity(['restaurant', 'japanese'], ['japanese', 'restaurant'])
          1.0000000000000004

          >>> trained_model.n_similarity(['sushi'], ['restaurant']) == trained_model.similarity('sushi', 'restaurant')
          True

        """
        v1 = [self[word] for word in ws1]
        v2 = [self[word] for word in ws2]
        return dot(matutils.unitvec(array(v1).mean(axis=0)), matutils.unitvec(array(v2).mean(axis=0)))


    def init_sims(self, replace=False):
        """
        Precompute L2-normalized vectors.

        If `replace` is set, forget the original vectors and only keep the normalized
        ones = saves lots of memory!

        Note that you **cannot continue training** after doing a replace. The model becomes
        effectively read-only = you can call `most_similar`, `similarity` etc., but not `train`.

        """
        if getattr(self, 'syn0norm', None) is None or replace:
            logger.info("precomputing L2-norms of word weight vectors")
            if replace:
                for i in xrange(self.syn0.shape[0]):
                    self.syn0[i, :] /= sqrt((self.syn0[i, :] ** 2).sum(-1))
                self.syn0norm = self.syn0
                if hasattr(self, 'syn1'):
                    del self.syn1
            else:
                self.syn0norm = (self.syn0 / sqrt((self.syn0 ** 2).sum(-1))[..., newaxis]).astype(REAL)

    @staticmethod
    def log_accuracy(section):
        correct, incorrect = len(section['correct']), len(section['incorrect'])
        if correct + incorrect > 0:
            logger.info("%s: %.1f%% (%i/%i)" %
                (section['section'], 100.0 * correct / (correct + incorrect),
                correct, correct + incorrect))

    def accuracy(self, questions, restrict_vocab=30000, most_similar=most_similar):
        """
        Compute accuracy of the model. `questions` is a filename where lines are
        4-tuples of words, split into sections by ": SECTION NAME" lines.
        See https://code.google.com/p/word2vec/source/browse/trunk/questions-words.txt for an example.

        The accuracy is reported (=printed to log and returned as a list) for each
        section separately, plus there's one aggregate summary at the end.

        Use `restrict_vocab` to ignore all questions containing a word whose frequency
        is not in the top-N most frequent words (default top 30,000).

        This method corresponds to the `compute-accuracy` script of the original C word2vec.

        """
        ok_vocab = dict(sorted(iteritems(self.vocab),
                               key=lambda item: -item[1].count)[:restrict_vocab])
        ok_index = set(v.index for v in itervalues(ok_vocab))

        sections, section = [], None
        for line_no, line in enumerate(utils.smart_open(questions)):
            # TODO: use level3 BLAS (=evaluate multiple questions at once), for speed
            line = utils.to_unicode(line)
            if line.startswith(': '):
                # a new section starts => store the old section
                if section:
                    sections.append(section)
                    self.log_accuracy(section)
                section = {'section': line.lstrip(': ').strip(), 'correct': [], 'incorrect': []}
            else:
                if not section:
                    raise ValueError("missing section header before line #%i in %s" % (line_no, questions))
                try:
                    a, b, c, expected = [word.lower() for word in line.split()]  # TODO assumes vocabulary preprocessing uses lowercase, too...
                except:
                    logger.info("skipping invalid line #%i in %s" % (line_no, questions))
                if a not in ok_vocab or b not in ok_vocab or c not in ok_vocab or expected not in ok_vocab:
                    logger.debug("skipping line #%i with OOV words: %s" % (line_no, line.strip()))
                    continue

                ignore = set(self.vocab[v].index for v in [a, b, c])  # indexes of words to ignore
                predicted = None
                # find the most likely prediction, ignoring OOV words and input words
                sims = most_similar(self, positive=[b, c], negative=[a], topn=False)
                for index in matutils.argsort(sims, reverse=True):
                    if index in ok_index and index not in ignore:
                        predicted = self.index2word[index]
                        if predicted != expected:
                            logger.debug("%s: expected %s, predicted %s" % (line.strip(), expected, predicted))
                        break
                if predicted == expected:
                    section['correct'].append((a, b, c, expected))
                else:
                    section['incorrect'].append((a, b, c, expected))
        if section:
            # store the last section, too
            sections.append(section)
            self.log_accuracy(section)

        total = {
            'section': 'total',
            'correct': sum((s['correct'] for s in sections), []),
            'incorrect': sum((s['incorrect'] for s in sections), []),
        }
        self.log_accuracy(total)
        sections.append(total)
        return sections


    def __str__(self):
        return "Word2Vec(vocab=%s, size=%s, alpha=%s)" % (len(self.index2word), self.vector_size, self.alpha)


    def save(self, *args, **kwargs):
        # don't bother storing the cached normalized vectors, recalculable table
        kwargs['ignore'] = kwargs.get('ignore', ['syn0norm','table','cum_table'])
        super(Word2Vec, self).save(*args, **kwargs)

    save.__doc__ = utils.SaveLoad.save.__doc__


    @classmethod
    def load(cls, *args, **kwargs):
        model = super(Word2Vec, cls).load(*args, **kwargs)
        if hasattr(model,'table'):
            delattr(model,'table')  # discard in favor of cum_table
        if model.negative:
            model.make_cum_table()  # rebuild cum_table from vocabulary
        return model


class BrownCorpus(object):
    """Iterate over sentences from the Brown corpus (part of NLTK data)."""
    def __init__(self, dirname):
        self.dirname = dirname

    def __iter__(self):
        for fname in os.listdir(self.dirname):
            fname = os.path.join(self.dirname, fname)
            if not os.path.isfile(fname):
                continue
            for line in utils.smart_open(fname):
                line = utils.to_unicode(line)
                # each file line is a single sentence in the Brown corpus
                # each token is WORD/POS_TAG
                token_tags = [t.split('/') for t in line.split() if len(t.split('/')) == 2]
                # ignore words with non-alphabetic tags like ",", "!" etc (punctuation, weird stuff)
                words = ["%s/%s" % (token.lower(), tag[:2]) for token, tag in token_tags if tag[:2].isalpha()]
                if not words:  # don't bother sending out empty sentences
                    continue
                yield words


class Text8Corpus(object):
    """Iterate over sentences from the "text8" corpus, unzipped from http://mattmahoney.net/dc/text8.zip ."""
    def __init__(self, fname, max_sentence_length=1000):
        self.fname = fname
        self.max_sentence_length = max_sentence_length

    def __iter__(self):
        # the entire corpus is one gigantic line -- there are no sentence marks at all
        # so just split the sequence of tokens arbitrarily: 1 sentence = 1000 tokens
        sentence, rest = [], b''
        with utils.smart_open(self.fname) as fin:
            while True:
                text = rest + fin.read(8192)  # avoid loading the entire file (=1 line) into RAM
                if text == rest:  # EOF
                    sentence.extend(rest.split()) # return the last chunk of words, too (may be shorter/longer)
                    if sentence:
                        yield sentence
                    break
                last_token = text.rfind(b' ')  # the last token may have been split in two... keep it for the next iteration
                words, rest = (utils.to_unicode(text[:last_token]).split(), text[last_token:].strip()) if last_token >= 0 else ([], text)
                sentence.extend(words)
                while len(sentence) >= self.max_sentence_length:
                    yield sentence[:self.max_sentence_length]
                    sentence = sentence[self.max_sentence_length:]


class LineSentence(object):
    """Simple format: one sentence = one line; words already preprocessed and separated by whitespace."""
    def __init__(self, source):
        """
        `source` can be either a string or a file object.

        Example::

            sentences = LineSentence('myfile.txt')

        Or for compressed files::

            sentences = LineSentence('compressed_text.txt.bz2')
            sentences = LineSentence('compressed_text.txt.gz')

        """
        self.source = source

    def __iter__(self):
        """Iterate through the lines in the source."""
        try:
            # Assume it is a file-like object and try treating it as such
            # Things that don't have seek will trigger an exception
            self.source.seek(0)
            for line in self.source:
                yield utils.to_unicode(line).split()
        except AttributeError:
            # If it didn't work like a file, use it as a string filename
            with utils.smart_open(self.source) as fin:
                for line in fin:
                    yield utils.to_unicode(line).split()



# Example: ./word2vec.py ~/workspace/word2vec/text8 ~/workspace/word2vec/questions-words.txt ./text8
if __name__ == "__main__":
    logging.basicConfig(format='%(asctime)s : %(threadName)s : %(levelname)s : %(message)s', level=logging.INFO)
    logging.info("running %s" % " ".join(sys.argv))
    logging.info("using optimization %s" % FAST_VERSION)

    # check and process cmdline input
    program = os.path.basename(sys.argv[0])
    if len(sys.argv) < 2:
        print(globals()['__doc__'] % locals())
        sys.exit(1)
    infile = sys.argv[1]
    from gensim.models.word2vec import Word2Vec  # avoid referencing __main__ in pickle

    seterr(all='raise')  # don't ignore numpy errors

    # model = Word2Vec(LineSentence(infile), size=200, min_count=5, workers=4)
    model = Word2Vec(Text8Corpus(infile), size=200, min_count=5, workers=1)

    if len(sys.argv) > 3:
        outfile = sys.argv[3]
        model.save(outfile + '.model')
        model.save_word2vec_format(outfile + '.model.bin', binary=True)
        model.save_word2vec_format(outfile + '.model.txt', binary=False)

    if len(sys.argv) > 2:
        questions_file = sys.argv[2]
        model.accuracy(sys.argv[2])

    logging.info("finished running %s" % program)<|MERGE_RESOLUTION|>--- conflicted
+++ resolved
@@ -79,13 +79,8 @@
 except ImportError:
     from Queue import Queue
 
-<<<<<<< HEAD
-from numpy import exp, log, dot, zeros, outer, random, dtype, float32 as REAL,\
-    uint32, seterr, array, uint8, vstack, argsort, fromstring, sqrt, newaxis,\
-=======
 from numpy import exp, dot, zeros, outer, random, dtype, float32 as REAL,\
     uint32, seterr, array, uint8, vstack, fromstring, sqrt, newaxis,\
->>>>>>> d2f48bb8
     ndarray, empty, sum as np_sum, prod, ones, repeat as np_repeat
 
 logger = logging.getLogger("gensim.models.word2vec")
